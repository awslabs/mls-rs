name: Features
on: [push, pull_request]
env:
  CARGO_TERM_COLOR: always
  SSH_AUTH_SOCK: /tmp/ssh_agent.sock
jobs:
  BuildAndTest:
    strategy:
      matrix:
        os: [ubuntu-latest, macos-latest]
    runs-on: ${{ matrix.os }}
    steps:
      - uses: actions/checkout@v3
      - uses: dtolnay/rust-toolchain@stable
<<<<<<< HEAD
      - run: |
          # XXX(RLB) According to the Github Runners repo, this should be the
          # default, but without this line, we get  "error: 'cryptokit-bridge':
          # package 'cryptokit-bridge' is using Swift tools version 5.9.0 but the
          # installed version is 5.7.1"
          sudo xcode-select -s /Applications/Xcode_15.0.1.app
        if: runner.os == 'macOS'
=======
      - uses: Swatinem/rust-cache@v2
        with:
          save-if: ${{ github.ref == 'refs/heads/main' }}
>>>>>>> 76a796ba
      - name: Install cargo-hack
        run: cargo install cargo-hack
      - name: Build one feature at a time
        run: cargo hack build --each-feature --workspace --exclude harness_client<|MERGE_RESOLUTION|>--- conflicted
+++ resolved
@@ -12,7 +12,9 @@
     steps:
       - uses: actions/checkout@v3
       - uses: dtolnay/rust-toolchain@stable
-<<<<<<< HEAD
+      - uses: Swatinem/rust-cache@v2
+        with:
+          save-if: ${{ github.ref == 'refs/heads/main' }}
       - run: |
           # XXX(RLB) According to the Github Runners repo, this should be the
           # default, but without this line, we get  "error: 'cryptokit-bridge':
@@ -20,11 +22,6 @@
           # installed version is 5.7.1"
           sudo xcode-select -s /Applications/Xcode_15.0.1.app
         if: runner.os == 'macOS'
-=======
-      - uses: Swatinem/rust-cache@v2
-        with:
-          save-if: ${{ github.ref == 'refs/heads/main' }}
->>>>>>> 76a796ba
       - name: Install cargo-hack
         run: cargo install cargo-hack
       - name: Build one feature at a time
