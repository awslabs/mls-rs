--- conflicted
+++ resolved
@@ -7,14 +7,10 @@
   SyncBuildAndTestS:
     strategy:
       matrix:
-<<<<<<< HEAD
         # XXX(RLB): It would be good to just use macos-latest here, but
         # apparently if you do that, sometimes you get an older (not latest)
         # version.  And we require v14 in order to build the CryptoKit provider.
         os: [ubuntu-latest, macos-14, windows-latest]
-=======
-        os: [ubuntu-latest, macos-13, windows-latest]
->>>>>>> 21a87e35
       fail-fast: false
     runs-on: ${{ matrix.os }}
     steps:
