--- conflicted
+++ resolved
@@ -24,14 +24,10 @@
 use super::{KeyPackage, KeyPackageRef};
 
 #[derive(Clone, Debug)]
-<<<<<<< HEAD
-pub struct KeyPackageGenerator<'a, CP: CipherSuiteProvider> {
-=======
 pub struct KeyPackageGenerator<'a, CP>
 where
     CP: CipherSuiteProvider,
 {
->>>>>>> 7c2926e0
     pub protocol_version: ProtocolVersion,
     pub cipher_suite_provider: &'a CP,
     pub signing_identity: &'a SigningIdentity,
@@ -77,14 +73,10 @@
     }
 }
 
-<<<<<<< HEAD
-impl<'a, CP: CipherSuiteProvider> KeyPackageGenerator<'a, CP> {
-=======
 impl<'a, CP> KeyPackageGenerator<'a, CP>
 where
     CP: CipherSuiteProvider,
 {
->>>>>>> 7c2926e0
     #[cfg_attr(not(mls_build_async), maybe_async::must_be_sync)]
     pub(super) async fn sign(&self, package: &mut KeyPackage) -> Result<(), MlsError> {
         package
