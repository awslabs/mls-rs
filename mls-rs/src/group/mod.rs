--- conflicted
+++ resolved
@@ -39,9 +39,6 @@
 
 #[cfg(feature = "replace_proposal")]
 use crate::extension::LeafNodeEpochExt;
-
-#[cfg(feature = "replace_proposal")]
-use mls_rs_core::extension::MlsExtension;
 
 use crate::extension::ExternalPubExt;
 
@@ -276,16 +273,8 @@
     epoch_secrets: EpochSecrets,
     private_tree: TreeKemPrivate,
     key_schedule: KeySchedule,
-<<<<<<< HEAD
-    #[cfg(all(feature = "std", feature = "by_ref_proposal"))]
-    pending_updates: HashMap<HpkePublicKey, PendingUpdate>, // Hash of leaf node hpke public key to secret key
-    #[cfg(all(not(feature = "std"), feature = "by_ref_proposal"))]
-    pending_updates: Vec<(HpkePublicKey, PendingUpdate)>,
-=======
     #[cfg(feature = "by_ref_proposal")]
-    pending_updates:
-        crate::map::SmallMap<HpkePublicKey, (HpkeSecretKey, Option<SignatureSecretKey>)>, // Hash of leaf node hpke public key to secret key
->>>>>>> 834f4b46
+    pending_updates: crate::map::SmallMap<HpkePublicKey, PendingUpdate>, // Hash of leaf node hpke public key to secret key
     pending_commit: Option<CommitGeneration>,
     #[cfg(feature = "psk")]
     previous_psk: Option<PskSecretInput>,
@@ -805,14 +794,7 @@
 
         if let Some(leaf_pk) = self_update {
             // Update the leaf in the private tree if this is our update
-            #[cfg(feature = "std")]
             let pending_update = self.pending_updates.get(&leaf_pk);
-
-            #[cfg(not(feature = "std"))]
-            let new_leaf_sk_and_signer = self
-                .pending_updates
-                .iter()
-                .find_map(|(pk, sk)| (pk == leaf_pk).then_some(sk));
 
             let new_leaf_sk = pending_update.map(|upd| upd.secret_key.clone());
             new_signer = pending_update.and_then(|upd| upd.signer.clone());
@@ -990,16 +972,7 @@
     #[cfg(feature = "replace_proposal")]
     #[cfg_attr(not(mls_build_async), maybe_async::must_be_sync)]
     pub async fn abandon_leaf_node(&mut self, leaf_node: &LeafNode) {
-        #[cfg(feature = "std")]
-        {
-            self.pending_updates.remove(&leaf_node.public_key);
-        }
-
-        #[cfg(not(feature = "std"))]
-        {
-            self.pending_updates
-                .retain(|(pk, _upd)| *pk != leaf_node.public_key);
-        }
+        self.pending_updates.remove(&leaf_node.public_key);
     }
 
     /// Create a fresh LeafNode that can be used to update this member's leaf.
@@ -1020,7 +993,7 @@
         #[cfg(feature = "replace_proposal")]
         properties
             .extensions
-            .set(LeafNodeEpochExt::new(self.current_epoch()).into_extension()?);
+            .set_from(LeafNodeEpochExt::new(self.current_epoch()))?;
 
         let secret_key = new_leaf_node
             .update(
@@ -1036,13 +1009,8 @@
         let pending_update = PendingUpdate { secret_key, signer };
 
         // Store the secret key in the pending updates storage for later
-        #[cfg(feature = "std")]
         self.pending_updates
             .insert(new_leaf_node.public_key.clone(), pending_update);
-
-        #[cfg(not(feature = "std"))]
-        self.pending_updates
-            .push((new_leaf_node.public_key.clone(), pending_update));
 
         Ok(new_leaf_node)
     }
@@ -2128,6 +2096,16 @@
         let mut extension_list = ExtensionList::default();
         extension_list.set_from(new_extension).unwrap();
 
+        let mut extensions: Vec<ExtensionType> = vec![];
+        extensions.push(42.into());
+
+        #[cfg(feature = "replace_proposal")]
+        {
+            let epoch_extension = LeafNodeEpochExt::new(0);
+            extension_list.set_from(epoch_extension).unwrap();
+            extensions.push(ExtensionType::LEAF_NODE_EPOCH);
+        }
+
         let mut test_group = test_group_custom(
             TEST_PROTOCOL_VERSION,
             TEST_CIPHER_SUITE,
@@ -2158,7 +2136,7 @@
         assert_eq!(
             update.leaf_node.ungreased_capabilities().sorted(),
             Capabilities {
-                extensions: vec![42.into()],
+                extensions,
                 ..get_test_capabilities()
             }
             .sorted()
